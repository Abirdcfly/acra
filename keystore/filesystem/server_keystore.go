--- conflicted
+++ resolved
@@ -133,13 +133,8 @@
 		return err
 	}
 
-<<<<<<< HEAD
 	publicKeysFolder := filepath.Dir(store.GetPublicKeyFilePath(filename))
-	err = os.MkdirAll(publicKeysFolder, 0700)
-=======
-	publicKeysFolder := filepath.Dir(store.getPublicKeyFilePath(filename))
 	err = os.MkdirAll(publicKeysFolder, keyDirMode)
->>>>>>> dc4ac214
 	if err != nil {
 		return err
 	}
@@ -152,11 +147,7 @@
 	if err != nil {
 		return err
 	}
-<<<<<<< HEAD
-	err = ioutil.WriteFile(store.GetPublicKeyFilePath(fmt.Sprintf("%s.pub", filename)), keypair.Public.Value, 0644)
-=======
-	err = writePublicKey(store.getPublicKeyFilePath(fmt.Sprintf("%s.pub", filename)), keypair.Public.Value)
->>>>>>> dc4ac214
+	err = writePublicKey(store.GetPublicKeyFilePath(fmt.Sprintf("%s.pub", filename)), keypair.Public.Value)
 	if err != nil {
 		return err
 	}
@@ -505,7 +496,7 @@
 // decrypts them with master key and clientID, and returns plaintext private keys,
 // or reading/decryption error.
 func (store *KeyStore) GetServerDecryptionPrivateKeys(id []byte) ([]*keys.PrivateKey, error) {
-	filenames, err := store.getHistoricalPrivateKeyFilenames(getServerDecryptionKeyFilename(id))
+	filenames, err := store.getHistoricalPrivateKeyFilenames(GetServerDecryptionKeyFilename(id))
 	if err != nil {
 		return nil, err
 	}
